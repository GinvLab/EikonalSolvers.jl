# EikonalSolvers.jl

[![Docs Stable](https://img.shields.io/badge/docs-stable-blue.svg)](https://juliageoph.gitlab.io/EikonalSolvers.jl/stable)
[![Docs Latest](https://img.shields.io/badge/docs-latest-blue.svg)](https://juliageoph.gitlab.io/EikonalSolvers.jl/dev)

A library to perform __seismic traveltime__ computations by solving the eikonal equation in two (__2D__) and three dimensions (__3D__) with the possibility of computing the __gradient of a misfit function__ with respect to the velocity model. The coordinate system can be either regular Cartesian or spherical.
The forward algorithm is based on a fast marching (FMM) method (2nd order) with a refinement of the grid around the source location. The computation of the gradient relies on the __discrete adjoint__ method.

For historical reasons, alternative solvers are available (poorly maintained), including a first order FMM method and the fast sweeping (FS) method for global updates with different kinds of local stencils. Additionally, a continuos adjoint method to calculate the gradient is also provided.

Both forward and gradient (adjoint) computations can be run in paralle using either Julia's distributed computing functions for distributed memory or threads for multicore processor. The  parallelisation scheme is "by source", distributing calculations for different seismic sources to different processors.


## Example of forward calculations in 2D

Here below an example of how to calculate traveltimes at receiver stations in 2D, given a grid geometry and positions of sources and receivers.
```julia
# load the package
using EikonalSolvers

# create the Grid2DCart struct
grd = Grid2DCart(hgrid=0.5,xinit=0.0,yinit=0.0,nx=300,ny=220)  # create the Grid2D struct
nsrc = 4 # number of sources
nrec = 10 # number of receivers
# coordinates of the sources (4 sources)
coordsrc = [grd.hgrid.*LinRange(10,290,nsrc)  grd.hgrid.*200.0.*ones(nsrc)] # coordinates of the sources (4 sources)
# coordinates of the receivers (10 receivers)
coordrec = [ [grd.hgrid.*LinRange(8,294,nrec) grd.hgrid.*20.0.*ones(nrec)] for i=1:nsrc] # coordinates of the receivers (10 receivers)
# velocity model
velmod = 2.5 .* ones(grd.nx,grd.ny)   # velocity model
# increasing velocity with depth...
for i=1:grd.ny 
  velmod[:,i] = 0.034 * i .+ velmod[:,i] 
end

# run the traveltime computation
ttimepicks = eiktraveltime(velmod,grd,coordsrc,coordrec)
```

![velmodttpicks](docs/src/images/velmod-ttpicks.png)

Optionally it is possible to retrieve also the traveltime at all grid points.
```julia
ttimepicks,ttimegrid = eiktraveltime(velmod,grd,coordsrc,coordrec,returntt=true)
```
![ttarrays](docs/src/images/ttime-arrays.png)


## Example of gradient calculations in 2D

The gradient of the misfit functional (see documentation) with respect to velocity can be calculated as following. A set of observed traveltimes, error on the measurements and a reference velocity model are also required, see the documentation for a detailed example.
```julia
<<<<<<< HEAD
```@example grad1
=======
>>>>>>> ebca8e5c
# calculate the gradient of the misfit function w.r.t. velocity
gradvel = eikgradient(vel0,grd,coordsrc,coordrec,dobs,stdobs,:gradvel)
```
![ttarrays](docs/src/images/grad-vel.png)
The gradient of the misfit function w.r.t. the source position can also be computed, e.g., as
```julia
<<<<<<< HEAD
```@example grad1
=======
>>>>>>> ebca8e5c
# calculate the gradient of the misfit function w.r.t. velocity
gradsrcloc = eikgradient(vel0,grd,coordsrc,coordrec,dobs,stdobs,:gradsrcloc)

# now print the partial derivatives
@show(gradsrcloc)

4×2 Matrix{Float64}:
  0.139602    0.000915479
 -0.28355     0.408047
 -0.152851    0.072085
 -0.0200304  -0.249815
 ```

# Calculations in 3D 

Calculations in 3D for both Cartesian and spherical coordinates are analogous to the 2D function, see the documentation.

<img src="docs/src/images/examplegrad3Dcarsph.png" alt="Example gradient 3D" height="300"/>


<|MERGE_RESOLUTION|>--- conflicted
+++ resolved
@@ -50,20 +50,12 @@
 
 The gradient of the misfit functional (see documentation) with respect to velocity can be calculated as following. A set of observed traveltimes, error on the measurements and a reference velocity model are also required, see the documentation for a detailed example.
 ```julia
-<<<<<<< HEAD
-```@example grad1
-=======
->>>>>>> ebca8e5c
 # calculate the gradient of the misfit function w.r.t. velocity
 gradvel = eikgradient(vel0,grd,coordsrc,coordrec,dobs,stdobs,:gradvel)
 ```
 ![ttarrays](docs/src/images/grad-vel.png)
 The gradient of the misfit function w.r.t. the source position can also be computed, e.g., as
 ```julia
-<<<<<<< HEAD
-```@example grad1
-=======
->>>>>>> ebca8e5c
 # calculate the gradient of the misfit function w.r.t. velocity
 gradsrcloc = eikgradient(vel0,grd,coordsrc,coordrec,dobs,stdobs,:gradsrcloc)
 
